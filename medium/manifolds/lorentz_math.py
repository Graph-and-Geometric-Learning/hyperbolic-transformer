import torch
from manifolds.manifold_utils import acosh, sqrt, clamp


EXP_MAX_NORM = 10.

def arcosh(x: torch.Tensor):
    dtype = x.dtype
    z = torch.sqrt(torch.clamp_min(x.double().pow(2) - 1.0, 1e-15))
    return torch.log(x + z).to(dtype)

def inner(u, v, *, keepdim=False, dim=-1):
    r"""
    Minkowski inner product.

    .. math::
        \langle\mathbf{u}, \mathbf{v}\rangle_{\mathcal{L}}:=-u_{0} v_{0}+u_{1} v_{1}+\ldots+u_{d} v_{d}

    Parameters
    ----------
    u : tensor
        vector in ambient space
    v : tensor
        vector in ambient space
    keepdim : bool
        retain the last dim? (default: false)
    dim : int
        reduction dimension

    Returns
    -------
    tensor
        inner product
    """
    return _inner(u, v, keepdim=keepdim, dim=dim)

def _inner(u, v, keepdim: bool = False, dim: int = -1):
    d = u.size(dim) - 1
    uv = u * v
    if keepdim is False:
        return -uv.narrow(dim, 0, 1).squeeze(dim) + uv.narrow(
            dim, 1, d
        ).sum(dim=dim, keepdim=False)
    else:
<<<<<<< HEAD
        return -uv.narrow(dim, 0, 1) + uv.narrow(dim, 1, d).sum(dim=dim, keepdim=True)
=======
        return torch.cat((-uv.narrow(dim, 0, 1), uv.narrow(dim, 1, d)), dim=dim).sum(
            dim=dim, keepdim=True
        )
>>>>>>> 798e8fd5


def inner0(v, *, k, keepdim=False, dim=-1):
    r"""
    Minkowski inner product with zero vector.

    Parameters
    ----------
    v : tensor
        vector in ambient space
    k : tensor
        manifold negative curvature
    keepdim : bool
        retain the last dim? (default: false)
    dim : int
        reduction dimension

    Returns
    -------
    tensor
        inner product
    """
    return _inner0(v, k=k, keepdim=keepdim, dim=dim)

def _inner0(v, k: torch.Tensor, keepdim: bool = False, dim: int = -1):
    res = -v.narrow(dim, 0, 1) * torch.sqrt(k)
    if keepdim is False:
        res = res.squeeze(dim)
    return res


def dist(x, y, *, k, keepdim=False, dim=-1):
    r"""
    Compute geodesic distance on the Hyperboloid.

    .. math::

        d_{\mathcal{L}}^{k}(\mathbf{x}, \mathbf{y})=\sqrt{k} \operatorname{arcosh}\left(-\frac{\langle\mathbf{x}, \mathbf{y}\rangle_{\mathcal{L}}}{k}\right)

    Parameters
    ----------
    x : tensor
        point on Hyperboloid
    y : tensor
        point on Hyperboloid
    k : tensor
        manifold negative curvature
    keepdim : bool
        retain the last dim? (default: false)
    dim : int
        reduction dimension

    Returns
    -------
    tensor
        geodesic distance between :math:`x` and :math:`y`
    """
    return _dist(x, y, k=k, keepdim=keepdim, dim=dim)

def _dist(x, y, k: torch.Tensor, keepdim: bool = False, dim: int = -1):
    d = -_inner(x, y, dim=dim, keepdim=keepdim)
    return acosh(d / k)


def dist0(x, *, k, keepdim=False, dim=-1):
    r"""
    Compute geodesic distance on the Hyperboloid to zero point.

    .. math::

    Parameters
    ----------
    x : tensor
        point on Hyperboloid
    k : tensor
        manifold negative curvature
    keepdim : bool
        retain the last dim? (default: false)
    dim : int
        reduction dimension

    Returns
    -------
    tensor
        geodesic distance between :math:`x` and zero point
    """
    return _dist0(x, k=k, keepdim=keepdim, dim=dim)

def _dist0(x, k: torch.Tensor, keepdim: bool = False, dim: int = -1):
    d = -_inner0(x, k=k, dim=dim, keepdim=keepdim)
    return torch.sqrt(k) * arcosh(d / k)


def cdist(x: torch.Tensor, y: torch.Tensor, k: torch.Tensor):
    # tmp = torch.ones(x.shape[-1], device=x.device)
    # tmp[0] = -1
    x = x.clone()
    x.narrow(-1, 0, 1).mul_(-1)
    return acosh(-(x @ y.transpose(-1, -2)))


def project(x, *, k, dim=-1):
    r"""
    Projection on the Hyperboloid.

    .. math::

        \Pi_{\mathbb{R}^{d+1} \rightarrow \mathbb{H}^{d, 1}}(\mathbf{x}):=\left(\sqrt{k+\left\|\mathbf{x}_{1: d}\right\|_{2}^{2}}, \mathbf{x}_{1: d}\right)

    Parameters
    ----------
    x: tensor
        point in Rn
    k: tensor
        hyperboloid negative curvature
    dim : int
        reduction dimension to compute norm

    Returns
    -------
    tensor
        projected vector on the manifold
    """
    return _project(x, k=k, dim=dim)


def _project(x, k: torch.Tensor, dim: int = -1):
    dn = x.size(dim) - 1
    right_ = x.narrow(dim, 1, dn)
    left_ = torch.sqrt(
        k + (right_ * right_).sum(dim=dim, keepdim=True)
    )
    x = torch.cat((left_, right_), dim=dim)
    return x


def project_polar(x, *, k, dim=-1):
    r"""
    Projection on the Hyperboloid from polar coordinates.

    ... math::
        \pi((\mathbf{d}, r))=(\sqrt{k} \sinh (r/\sqrt{k}) \mathbf{d}, \cosh (r / \sqrt{k}))

    Parameters
    ----------
    x: tensor
        point in Rn
    k: tensor
        hyperboloid negative curvature
    dim : int
        reduction dimension to compute norm

    Returns
    -------
    tensor
        projected vector on the manifold
    """
    return _project_polar(x, k=k, dim=dim)

def _project_polar(x, k: torch.Tensor, dim: int = -1):
    dn = x.size(dim) - 1
    d = x.narrow(dim, 0, dn)
    r = x.narrow(dim, -1, 1)
    res = torch.cat(
        (
            torch.cosh(r / torch.sqrt(k)),
            torch.sqrt(k) * torch.sinh(r / torch.sqrt(k)) * d,
        ),
        dim=dim,
    )
    return res


def project_u(x, v, *, k, dim=-1):
    r"""
    Projection of the vector on the tangent space.

    ... math::

        \Pi_{\mathbb{R}^{d+1} \rightarrow \mathcal{T}_{\mathbf{x}} \mathbb{H}^{d, 1}(\mathbf{v})}:=\mathbf{v}+\langle\mathbf{x}, \mathbf{v}\rangle_{\mathcal{L}} \mathbf{x} / k

    Parameters
    ----------
    x: tensor
        point on the Hyperboloid
    v: tensor
        vector in Rn
    k: tensor
        hyperboloid negative curvature
    dim : int
        reduction dimension to compute norm

    Returns
    -------
    tensor
        projected vector on the manifold
    """
    return _project_u(x, v, k=k, dim=dim)

def _project_u(x, v, k: torch.Tensor, dim: int = -1):
    return v.addcmul(_inner(x, v, dim=dim, keepdim=True), x / k)


def project_u0(u):
    narrowed = u.narrow(-1, 0, 1)
    vals = torch.zeros_like(u)
    vals[..., 0:1] = narrowed
    return u - vals


def norm(u, *, keepdim=False, dim=-1):
    r"""
    Compute vector norm on the tangent space w.r.t Riemannian metric on the Hyperboloid.

    .. math::

        \|\mathbf{v}\|_{\mathcal{L}}=\sqrt{\langle\mathbf{v}, \mathbf{v}\rangle_{\mathcal{L}}}

    Parameters
    ----------
    u : tensor
        tangent vector on Hyperboloid
    keepdim : bool
        retain the last dim? (default: false)
    dim : int
        reduction dimension

    Returns
    -------
    tensor
        norm of vector
    """
    return _norm(u, keepdim=keepdim, dim=dim)

def _norm(u, keepdim: bool = False, dim: int = -1):
    return sqrt(_inner(u, u, keepdim=keepdim))


def expmap(x, u, *, k, dim=-1):
    r"""
    Compute exponential map on the Hyperboloid.

    .. math::

        \exp _{\mathbf{x}}^{k}(\mathbf{v})=\cosh \left(\frac{\|\mathbf{v}\|_{\mathcal{L}}}{\sqrt{k}}\right) \mathbf{x}+\sqrt{k} \sinh \left(\frac{\|\mathbf{v}\|_{\mathcal{L}}}{\sqrt{k}}\right) \frac{\mathbf{v}}{\|\mathbf{v}\|_{\mathcal{L}}}


    Parameters
    ----------
    x : tensor
        point on Hyperboloid
    u : tensor
        unit speed vector on Hyperboloid
    k: tensor
        manifold negative curvature
    dim : int
        reduction dimension for operations

    Returns
    -------
    tensor
        :math:`\gamma_{x, u}(1)` end point
    """
    return _expmap(x, u, k=k, dim=dim)


def _expmap(x, u, *, k: torch.Tensor, dim: int = -1):
    nomin = _norm(u, keepdim=True, dim=dim)
    u = u / nomin
    nomin = nomin.clamp_max(EXP_MAX_NORM)
    
    p = (
        torch.cosh(nomin / torch.sqrt(k)) * x
        + torch.sqrt(k) * torch.sinh(nomin / torch.sqrt(k)) * u
    )
    return p


def expmap0(u, *, k, dim=-1):
    r"""
    Compute exponential map for Hyperboloid from :math:`0`.

    Parameters
    ----------
    u : tensor
        speed vector on Hyperboloid
    k : tensor
        manifold negative curvature
    dim : int
        reduction dimension for operations

    Returns
    -------
    tensor
        :math:`\gamma_{0, u}(1)` end point
    """
    return _expmap0(u, k, dim=dim)
def _expmap0(u, k: torch.Tensor, dim: int = -1):
    nomin = _norm(u, keepdim=True, dim=dim)
    u = u / nomin
    nomin = nomin.clamp_max(EXP_MAX_NORM)

    l_v = torch.cosh(nomin / torch.sqrt(k)) * torch.sqrt(k)
    r_v = torch.sqrt(k) * torch.sinh(nomin / torch.sqrt(k)) * u
    dn = r_v.size(dim) - 1
    p = torch.cat((l_v + r_v.narrow(dim, 0, 1), r_v.narrow(dim, 1, dn)), dim)
    return p


def logmap(x, y, *, k, dim=-1):
    r"""
    Compute logarithmic map for two points :math:`x` and :math:`y` on the manifold.

    .. math::

        \log _{\mathbf{x}}^{k}(\mathbf{y})=d_{\mathcal{L}}^{k}(\mathbf{x}, \mathbf{y})
            \frac{\mathbf{y}+\frac{1}{k}\langle\mathbf{x},
            \mathbf{y}\rangle_{\mathcal{L}} \mathbf{x}}{\left\|
            \mathbf{y}+\frac{1}{k}\langle\mathbf{x},
            \mathbf{y}\rangle_{\mathcal{L}} \mathbf{x}\right\|_{\mathcal{L}}}

    The result of Logarithmic map is a vector such that

    .. math::

        y = \operatorname{Exp}^c_x(\operatorname{Log}^c_x(y))


    Parameters
    ----------
    x : tensor
        starting point on Hyperboloid
    y : tensor
        target point on Hyperboloid
    k : tensor
        manifold negative curvature
    dim : int
        reduction dimension for operations

    Returns
    -------
    tensor
        tangent vector that transports :math:`x` to :math:`y`
    """
    return _logmap(x, y, k=k, dim=dim)

def _logmap(x, y, k, dim: int = -1):
    dist_ = _dist(x, y, k=k, dim=dim, keepdim=True)
    nomin = y + 1.0 / k * _inner(x, y, keepdim=True) * x
    denom = _norm(nomin, keepdim=True)
    return dist_ * nomin / denom


def logmap0(y, *, k, dim=-1):
    r"""
    Compute logarithmic map for :math:`y` from :math:`0` on the manifold.

    Parameters
    ----------
    y : tensor
        target point on Hyperboloid
    k : tensor
        manifold negative curvature
    dim : int
        reduction dimension for operations

    Returns
    -------
    tensor
        tangent vector that transports :math:`0` to :math:`y`
    """
    return _logmap0(y, k=k, dim=dim)

def _logmap0(y, k, dim: int = -1):
    dist_ = _dist0(y, k=k, dim=dim, keepdim=True)
    nomin_ = 1.0 / k * _inner0(y, k=k, keepdim=True) * torch.sqrt(k)
    dn = y.size(dim) - 1
    nomin = torch.cat((nomin_ + y.narrow(dim, 0, 1), y.narrow(dim, 1, dn)), dim)
    denom = _norm(nomin, keepdim=True)
    return dist_ * nomin / denom


def logmap0back(x, *, k, dim=-1):
    r"""
    Compute logarithmic map for :math:`0` from :math:`x` on the manifold.

    Parameters
    ----------
    x : tensor
        target point on Hyperboloid
    k : tensor
        manifold negative curvature
    dim : int
        reduction dimension for operations

    Returns
    -------
    tensor
        tangent vector that transports :math:`0` to :math:`y`
    """
    return _logmap0back(x, k=k, dim=dim)

def _logmap0back(x, k, dim: int = -1):
    dist_ = _dist0(x, k=k, dim=dim, keepdim=True)
    nomin_ = 1.0 / k * _inner0(x, k=k, keepdim=True) * x
    dn = nomin_.size(dim) - 1
    nomin = torch.cat(
        (nomin_.narrow(dim, 0, 1) + 1, nomin_.narrow(dim, 1, dn)), dim
    )
    denom = _norm(nomin, keepdim=True)
    return dist_ * nomin / denom


def egrad2rgrad(x, grad, *, k, dim=-1):
    r"""
    Translate Euclidean gradient to Riemannian gradient on tangent space of :math:`x`.

    .. math::

        \Pi_{\mathbb{R}^{d+1} \rightarrow \mathcal{T}_{\mathbf{x}} \mathbb{H}^{d, k}(\mathbf{v})}:=\mathbf{v}+\langle\mathbf{x}, \mathbf{v}\rangle_{\mathcal{L}} \frac{\mathbf{x}}{k}

    Parameters
    ----------
    x : tensor
        point on the Hyperboloid
    grad : tensor
        Euclidean gradient for :math:`x`
    k : tensor
        manifold negative curvature
    dim : int
        reduction dimension for operations

    Returns
    -------
    tensor
        Riemannian gradient :math:`u\in `
    """
    return _egrad2rgrad(x, grad, k=k, dim=dim)

def _egrad2rgrad(x, grad, k, dim: int = -1):
    grad.narrow(-1, 0, 1).mul_(-1)
    grad = grad.addcmul(_inner(x, grad, dim=dim, keepdim=True), x / k)
    return grad


def parallel_transport(x, y, v, *, k, dim=-1):
    r"""
    Perform parallel transport on the Hyperboloid.

    Parameters
    ----------
    x : tensor
        starting point
    y : tensor
        end point
    v : tensor
        tangent vector to be transported
    k : tensor
        manifold negative curvature
    dim : int
        reduction dimension for operations

    Returns
    -------
    tensor
        transported vector
    """
    return _parallel_transport(x, y, v, k=k, dim=dim)

def _parallel_transport(x, y, v, k, dim: int = -1):
    # lmap = _logmap(x, y, k=k, dim=dim)
    # nom = _inner(lmap, v, keepdim=True)
    # denom = _dist(x, y, k=k, dim=dim, keepdim=True) ** 2
    # p = v - nom / denom * (lmap + _logmap(y, x, k=k, dim=dim))
    # return p
    nom = _inner(y, v, keepdim=True)
    denom = torch.clamp_min(k - _inner(x, y, keepdim=True), 1e-7)
    # return v + nom / denom * (x + y)
    return v.addcmul(nom / denom, x + y)


def parallel_transport0(y, v, *, k, dim=-1):
    r"""
    Perform parallel transport from zero point.

    Parameters
    ----------
    y : tensor
        end point
    v : tensor
        tangent vector to be transported
    k : tensor
        manifold negative curvature
    dim : int
        reduction dimension for operations

    Returns
    -------
    tensor
        transported vector
    """
    return _parallel_transport0(y, v, k=k, dim=dim)


def _parallel_transport0(y, v, k, dim: int = -1):
    # lmap = _logmap0(y, k=k, dim=dim)
    # nom = _inner(lmap, v, keepdim=True)
    # denom = _dist0(y, k=k, dim=dim, keepdim=True) ** 2
    # p = v - nom / denom * (lmap + _logmap0back(y, k=k, dim=dim))
    # return p
    nom = _inner(y, v, keepdim=True)
    denom = torch.clamp_min(k - _inner0(y, k=k, keepdim=True), 1e-7)
    zero_point = torch.zeros_like(y)
    zero_point[..., 0] = 1
    # return v + nom / denom * (y + zero_point)
    return v.addcmul(nom / denom, y + zero_point)


def parallel_transport0back(x, v, *, k, dim: int = -1):
    r"""
    Perform parallel transport to the zero point.

    Special case parallel transport with last point at zero that
    can be computed more efficiently and numerically stable

    Parameters
    ----------
    x : tensor
        target point
    v : tensor
        vector to be transported
    k : tensor
        manifold negative curvature
    dim : int
        reduction dimension for operations

    Returns
    -------
    tensor
    """
    return _parallel_transport0back(x, v, k=k, dim=dim)

def _parallel_transport0back(x, v, k, dim: int = -1):
    # lmap = _logmap0back(x, k=k, dim=dim)
    # nom = _inner(lmap, v, keepdim=True)
    # denom = _dist0(x, k=k, dim=dim, keepdim=True) ** 2
    # p = v - nom / denom * (lmap + _logmap0(x, k=k, dim=dim))
    # return p
    nom = _inner0(v, k=k, keepdim=True)
    denom = torch.clamp_min(k - _inner0(x, k=k, keepdim=True), 1e-7)
    zero_point = torch.zeros_like(x)
    zero_point[..., 0] = 1
    # return v + nom / denom * (x + zero_point)
    return v.addcmul(nom / denom, x + zero_point)


def geodesic_unit(t, x, u, *, k):
    r"""
    Compute unit speed geodesic at time :math:`t` starting from :math:`x` with direction :math:`u/\|u\|_x`.

    .. math::

        \gamma_{\mathbf{x} \rightarrow \mathbf{u}}^{k}(t)=\cosh \left(\frac{t}{\sqrt{k}}\right) \mathbf{x}+\sqrt{k} \sinh \left(\frac{t}{\sqrt{k}}\right) \mathbf{u}

    Parameters
    ----------
    t : tensor
        travelling time
    x : tensor
        initial point
    u : tensor
        unit direction vector
    k : tensor
        manifold negative curvature

    Returns
    -------
    tensor
        the point on geodesic line
    """
    return _geodesic_unit(t, x, u, k=k)

def _geodesic_unit(t, x, u, k):
    return (
        torch.cosh(t) * x
        + torch.sinh(t) * u
    )


def lorentz_to_poincare(x, k, dim=-1):
    r"""
    Diffeomorphism that maps from Hyperboloid to Poincare disk.

    .. math::

        \Pi_{\mathbb{H}^{d, 1} \rightarrow \mathbb{D}^{d, 1}\left(x_{0}, \ldots, x_{d}\right)}=\frac{\left(x_{1}, \ldots, x_{d}\right)}{x_{0}+\sqrt{k}}

    Parameters
    ----------
    x : tensor
        point on Hyperboloid
    k : tensor
        manifold negative curvature
    dim : int
        reduction dimension for operations

    Returns
    -------
    tensor
        points on the Poincare disk
    """
    dn = x.size(dim) - 1
    return x.narrow(dim, 1, dn) / (x.narrow(dim, 0, 1) + torch.sqrt(self.k))


def poincare_to_lorentz(x, k, dim=-1, eps=1e-6):
    r"""
    Diffeomorphism that maps from Poincare disk to Hyperboloid.

    .. math::

        \Pi_{\mathbb{D}^{d, k} \rightarrow \mathbb{H}^{d d, 1}}\left(x_{1}, \ldots, x_{d}\right)=\frac{\sqrt{k} \left(1+|| \mathbf{x}||_{2}^{2}, 2 x_{1}, \ldots, 2 x_{d}\right)}{1-\|\mathbf{x}\|_{2}^{2}}

    Parameters
    ----------
    x : tensor
        point on Poincare ball
    k : tensor
        manifold negative curvature
    dim : int
        reduction dimension for operations

    Returns
    -------
    tensor
        points on the Hyperboloid
    """
    x_norm_square = torch.sum(x * x, dim=dim, keepdim=True)
    numerator = torch.cat((1 + x_norm_square, 2 * x), dim=dim)
    denominator = 1.0 - x_norm_square + eps
    res = torch.sqrt(k) * numerator / denominator
    return res<|MERGE_RESOLUTION|>--- conflicted
+++ resolved
@@ -1,13 +1,15 @@
 import torch
-from manifolds.manifold_utils import acosh, sqrt, clamp
+from manifolds.manifold_utils import sqrt, clamp
+_EPS = {torch.float32: 1e-7, torch.float64: 1e-15}
 
 
 EXP_MAX_NORM = 10.
 
-def arcosh(x: torch.Tensor):
+def arcosh(x: torch.Tensor) -> torch.Tensor:
+    """Computes the inverse hyperbolic cosine safely."""
     dtype = x.dtype
-    z = torch.sqrt(torch.clamp_min(x.double().pow(2) - 1.0, 1e-15))
-    return torch.log(x + z).to(dtype)
+    z = torch.sqrt(torch.clamp_min(x.double().pow(2) - 1.0, _EPS[torch.float64]))
+    return torch.log(x.double() + z).to(dtype)
 
 def inner(u, v, *, keepdim=False, dim=-1):
     r"""
@@ -42,13 +44,7 @@
             dim, 1, d
         ).sum(dim=dim, keepdim=False)
     else:
-<<<<<<< HEAD
         return -uv.narrow(dim, 0, 1) + uv.narrow(dim, 1, d).sum(dim=dim, keepdim=True)
-=======
-        return torch.cat((-uv.narrow(dim, 0, 1), uv.narrow(dim, 1, d)), dim=dim).sum(
-            dim=dim, keepdim=True
-        )
->>>>>>> 798e8fd5
 
 
 def inner0(v, *, k, keepdim=False, dim=-1):
@@ -110,7 +106,7 @@
 
 def _dist(x, y, k: torch.Tensor, keepdim: bool = False, dim: int = -1):
     d = -_inner(x, y, dim=dim, keepdim=keepdim)
-    return acosh(d / k)
+    return torch.sqrt(k) * arcosh(d / k)
 
 
 def dist0(x, *, k, keepdim=False, dim=-1):
@@ -142,13 +138,17 @@
     return torch.sqrt(k) * arcosh(d / k)
 
 
-def cdist(x: torch.Tensor, y: torch.Tensor, k: torch.Tensor):
-    # tmp = torch.ones(x.shape[-1], device=x.device)
-    # tmp[0] = -1
-    x = x.clone()
-    x.narrow(-1, 0, 1).mul_(-1)
-    return acosh(-(x @ y.transpose(-1, -2)))
-
+
+def cdist(x: torch.Tensor, y: torch.Tensor, k: torch.Tensor) -> torch.Tensor:
+    """
+    Computes the pairwise geodesic distance between two sets of points x and y.
+    """
+    x_mod = x.clone()
+    x_mod.narrow(-1, 0, 1).mul_(-1)
+    inner_product = x_mod @ y.transpose(-1, -2)
+    arcosh_arg = -inner_product / k.clamp_min(_EPS[k.dtype])
+    distance = torch.sqrt(k) * arcosh(arcosh_arg)
+    return distance
 
 def project(x, *, k, dim=-1):
     r"""
@@ -348,13 +348,13 @@
     return _expmap0(u, k, dim=dim)
 def _expmap0(u, k: torch.Tensor, dim: int = -1):
     nomin = _norm(u, keepdim=True, dim=dim)
-    u = u / nomin
+    u_norm = u / nomin.clamp_min(_EPS[u.dtype])
     nomin = nomin.clamp_max(EXP_MAX_NORM)
-
-    l_v = torch.cosh(nomin / torch.sqrt(k)) * torch.sqrt(k)
-    r_v = torch.sqrt(k) * torch.sinh(nomin / torch.sqrt(k)) * u
-    dn = r_v.size(dim) - 1
-    p = torch.cat((l_v + r_v.narrow(dim, 0, 1), r_v.narrow(dim, 1, dn)), dim)
+    sqrt_k = torch.sqrt(k)
+    scaled_nomin = nomin / sqrt_k
+    l_v = torch.cosh(scaled_nomin) * sqrt_k
+    p = torch.sinh(scaled_nomin) * sqrt_k * u_norm
+    p.narrow(dim, 0, 1).add_(l_v)
     return p
 
 
@@ -428,7 +428,7 @@
     dn = y.size(dim) - 1
     nomin = torch.cat((nomin_ + y.narrow(dim, 0, 1), y.narrow(dim, 1, dn)), dim)
     denom = _norm(nomin, keepdim=True)
-    return dist_ * nomin / denom
+    return dist_ * nomin / denom.clamp_min(_EPS[y.dtype])
 
 
 def logmap0back(x, *, k, dim=-1):
@@ -456,7 +456,7 @@
     nomin_ = 1.0 / k * _inner0(x, k=k, keepdim=True) * x
     dn = nomin_.size(dim) - 1
     nomin = torch.cat(
-        (nomin_.narrow(dim, 0, 1) + 1, nomin_.narrow(dim, 1, dn)), dim
+        (nomin_.narrow(dim, 0, 1) + torch.sqrt(k), nomin_.narrow(dim, 1, dn)), dim
     )
     denom = _norm(nomin, keepdim=True)
     return dist_ * nomin / denom
@@ -519,15 +519,11 @@
     return _parallel_transport(x, y, v, k=k, dim=dim)
 
 def _parallel_transport(x, y, v, k, dim: int = -1):
-    # lmap = _logmap(x, y, k=k, dim=dim)
-    # nom = _inner(lmap, v, keepdim=True)
-    # denom = _dist(x, y, k=k, dim=dim, keepdim=True) ** 2
-    # p = v - nom / denom * (lmap + _logmap(y, x, k=k, dim=dim))
-    # return p
-    nom = _inner(y, v, keepdim=True)
-    denom = torch.clamp_min(k - _inner(x, y, keepdim=True), 1e-7)
-    # return v + nom / denom * (x + y)
-    return v.addcmul(nom / denom, x + y)
+    lmap = _logmap(x, y, k=k, dim=dim)
+    nom = _inner(lmap, v, keepdim=True)
+    denom = _dist(x, y, k=k, dim=dim, keepdim=True) ** 2
+    p = v - nom / denom * (lmap + _logmap(y, x, k=k, dim=dim))
+    return p
 
 
 def parallel_transport0(y, v, *, k, dim=-1):
@@ -554,17 +550,11 @@
 
 
 def _parallel_transport0(y, v, k, dim: int = -1):
-    # lmap = _logmap0(y, k=k, dim=dim)
-    # nom = _inner(lmap, v, keepdim=True)
-    # denom = _dist0(y, k=k, dim=dim, keepdim=True) ** 2
-    # p = v - nom / denom * (lmap + _logmap0back(y, k=k, dim=dim))
-    # return p
-    nom = _inner(y, v, keepdim=True)
-    denom = torch.clamp_min(k - _inner0(y, k=k, keepdim=True), 1e-7)
-    zero_point = torch.zeros_like(y)
-    zero_point[..., 0] = 1
-    # return v + nom / denom * (y + zero_point)
-    return v.addcmul(nom / denom, y + zero_point)
+    lmap = _logmap0(y, k=k, dim=dim)
+    nom = _inner(lmap, v, keepdim=True)
+    denom = _dist0(y, k=k, dim=dim, keepdim=True) ** 2
+    p = v - nom / denom * (lmap + _logmap0back(y, k=k, dim=dim))
+    return p
 
 
 def parallel_transport0back(x, v, *, k, dim: int = -1):
@@ -592,17 +582,11 @@
     return _parallel_transport0back(x, v, k=k, dim=dim)
 
 def _parallel_transport0back(x, v, k, dim: int = -1):
-    # lmap = _logmap0back(x, k=k, dim=dim)
-    # nom = _inner(lmap, v, keepdim=True)
-    # denom = _dist0(x, k=k, dim=dim, keepdim=True) ** 2
-    # p = v - nom / denom * (lmap + _logmap0(x, k=k, dim=dim))
-    # return p
-    nom = _inner0(v, k=k, keepdim=True)
-    denom = torch.clamp_min(k - _inner0(x, k=k, keepdim=True), 1e-7)
-    zero_point = torch.zeros_like(x)
-    zero_point[..., 0] = 1
-    # return v + nom / denom * (x + zero_point)
-    return v.addcmul(nom / denom, x + zero_point)
+    lmap = _logmap0back(x, k=k, dim=dim)
+    nom = _inner(lmap, v, keepdim=True)
+    denom = _dist0(x, k=k, dim=dim, keepdim=True) ** 2
+    p = v - nom / denom * (lmap + _logmap0(x, k=k, dim=dim))
+    return p
 
 
 def geodesic_unit(t, x, u, *, k):
@@ -633,8 +617,8 @@
 
 def _geodesic_unit(t, x, u, k):
     return (
-        torch.cosh(t) * x
-        + torch.sinh(t) * u
+        torch.cosh(t / torch.sqrt(k)) * x
+        + torch.sqrt(k) * torch.sinh(t / torch.sqrt(k)) * u
     )
 
 
@@ -661,7 +645,7 @@
         points on the Poincare disk
     """
     dn = x.size(dim) - 1
-    return x.narrow(dim, 1, dn) / (x.narrow(dim, 0, 1) + torch.sqrt(self.k))
+    return x.narrow(dim, 1, dn) / (x.narrow(-dim, 0, 1) + torch.sqrt(k))
 
 
 def poincare_to_lorentz(x, k, dim=-1, eps=1e-6):
@@ -687,7 +671,9 @@
         points on the Hyperboloid
     """
     x_norm_square = torch.sum(x * x, dim=dim, keepdim=True)
-    numerator = torch.cat((1 + x_norm_square, 2 * x), dim=dim)
-    denominator = 1.0 - x_norm_square + eps
-    res = torch.sqrt(k) * numerator / denominator
+    res = (
+        torch.sqrt(k)
+        * torch.cat((1 + x_norm_square, 2 * x), dim=dim)
+        / (1.0 - x_norm_square + eps)
+    )
     return res